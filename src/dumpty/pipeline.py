--- conflicted
+++ resolved
@@ -25,11 +25,7 @@
 from dumpty.exceptions import ExtractException, ValidationException
 from dumpty.extract import Extract
 from dumpty.gcp import GCP
-<<<<<<< HEAD
 from dumpty.util import normalize_str, sql_string, count_big
-=======
-from dumpty.util import normalize_str, sql_string
->>>>>>> 7c28ce3c
 
 
 @dataclass
@@ -78,7 +74,6 @@
 
     def shutdown(self):
         self._shutdown = True
-<<<<<<< HEAD
         while not self._shutdown:
             try:
                 extract: Extract = self.step.in_queue.get(timeout=1)
@@ -98,11 +93,6 @@
             except Empty:
                 pass
 
-    def shutdown(self):
-        self._shutdown = True
-=======
->>>>>>> 7c28ce3c
-
 
 class QueueWorkerPool():
     def __init__(self, step: Step, size: int):
@@ -118,13 +108,6 @@
         for worker in self.workers:
             worker.shutdown()
 
-<<<<<<< HEAD
-    def shutdown(self):
-        for worker in self.workers:
-            worker.shutdown()
-
-=======
->>>>>>> 7c28ce3c
 
 class QueueSubmitter(Thread):
     """Submits items to a queue in a background thread, waiting 0.0-0.25s between each to avoid hammering
@@ -323,7 +306,6 @@
         logger.debug(
             f"{'Deep' if full_introspect else 'Fast'} introspecting {extract.name}")
 
-<<<<<<< HEAD
         if self.engine.dialect.name == "mssql":
             # MSSQL COUNT(*) can overflow if > INT_MAX
             count_fn = count_big
@@ -362,33 +344,6 @@
                 qry = session.query(
                     count_fn(literal_column("*")).label("count")
                 ).select_from(table)
-=======
-        # Get row count (and min/max if this is a full introspection)
-        pk = table.primary_key.columns[0] if table.primary_key else None
-        if self.engine.dialect.name == "mssql":
-            # MSSQL COUNT(*) can overflow if > INT_MAX
-            count_fn = func.count_big(literal_column("*"))
-        else:
-            count_fn = func.count(literal_column("*"))
-        with Session(self.engine) as session:
-            if pk is not None:
-                is_numeric = isinstance(pk.type, sqltypes.Numeric)
-                if is_numeric and full_introspect:
-                    qry = session.query(func.max(pk).label("max"),
-                                        func.min(pk).label("min"),
-                                        count_fn.label("count")).select_from(table)
-                    res = qry.one()
-                    extract.max = res.max
-                    extract.min = res.min
-                    extract.rows = res.count
-                else:
-                    qry = session.query(count_fn.label(
-                        "count")).select_from(table)
-                    extract.rows = qry.scalar()
-            else:
-                # If no PK dump the entire table in a single thread
-                qry = session.query(count_fn.label("count")).select_from(table)
->>>>>>> 7c28ce3c
                 extract.max = None
                 extract.min = None
                 extract.rows = qry.scalar()
@@ -436,45 +391,11 @@
                                 predicates.append(
                                     f"{pk.name} > {quote_char}{slices[i-1]}{quote_char}")
                             else:
-<<<<<<< HEAD
                                 predicates.append(
                                     f"{pk.name} > {quote_char}{slices[i-1]}{quote_char} AND {pk.name} <= {quote_char}{slices[i]}{quote_char}")
                         extract.predicates = predicates
                         logger.info(
                             f"{extract.name} using predicate partitioning on {pk.name} ({partitions} partitions)")
-=======
-                                slices.append(
-                                    f"{pk.name} > {intervals[i-1]} AND {pk.name} <= {intervals[i]}")
-                            i += 1
-                        extract.predicates = slices
-                else:
-                    # Non-numeric (varchar, datetime) so julienne the table since Spark partition_column must be numeric
-                    intervals = self._julienne(table, pk, slice_width)
-                    i: int = 0
-                    slices = []
-                    while i <= len(intervals):
-                        if i == 0:
-                            slices.append(
-                                f"{pk.name} <= '{sql_string(intervals[i])}' OR {pk.name} IS NULL ")
-                        elif i == len(intervals):
-                            slices.append(
-                                f"{pk.name} > '{sql_string(intervals[i-1])}'")
-                        else:
-                            slices.append(
-                                f"{pk.name} > '{sql_string(intervals[i-1])}' AND {pk.name} <= '{sql_string(intervals[i])}'")
-                        i += 1
-                    extract.predicates = slices
-            else:
-                # Recommendation from last run was to not split this table, remove old entries
-                extract.partition_column = None
-                extract.predicates = None
-        else:
-            extract.partitions = 0
-            extract.predicates = None
-
-        # Regenerate BQ Schema if needed
-        extract.bq_schema = self.bq_schema(table)
->>>>>>> 7c28ce3c
 
         now = datetime.now()
         extract.introspect_date = now
@@ -489,14 +410,11 @@
             raise ExtractException(
                 extract, f"Spark context lost trying to extract {extract.name}, is Spark shutting down?")
 
-<<<<<<< HEAD
         session = self._spark_session
         if session.sparkContext._jsc is None:
             raise ExtractException(
                 extract, f"Spark context lost trying to extract {extract.name}, is Spark shutting down?")
 
-=======
->>>>>>> 7c28ce3c
         # Always normalize table name
         n_table_name = normalize_str(extract.name)
 
@@ -573,18 +491,11 @@
             extract.extract_date = datetime.now()
 
             # Suggest a recommended partition size based on the actual extract size (for next run)
-<<<<<<< HEAD
             # only resizes based on GCS targets, for now
             if extract.partitions is not None and extract.partitions > 0 and "gs://" in extract_uri:
                 extract.gcs_bytes = self.retryer(
                     self.gcp.get_size_bytes, extract_uri)
                 recommendation = round(
-=======
-            if extract.partitions > 1 and "gs://" in extract_uri:  # only resizes based on GCS targets, for now
-                extract.gcs_bytes = self.retryer(
-                    self.gcp.get_size_bytes, extract_uri)
-                recommendation = ceil(
->>>>>>> 7c28ce3c
                     extract.gcs_bytes / self.config.target_partition_size_bytes)
                 if recommendation > 1 and recommendation != extract.partitions:
                     logger.info(
