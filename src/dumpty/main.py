--- conflicted
+++ resolved
@@ -3,13 +3,9 @@
 import logging
 import os
 import sys
-<<<<<<< HEAD
 import oracledb
 
-from datetime import datetime
-=======
 from datetime import date, datetime
->>>>>>> 5b6f6635
 from pathlib import Path
 from queue import Empty
 from typing import List
